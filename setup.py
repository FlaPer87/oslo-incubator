#!/usr/bin/env python
# Copyright (c) 2013 Hewlett-Packard Development Company, L.P.
#
# Licensed under the Apache License, Version 2.0 (the "License");
# you may not use this file except in compliance with the License.
# You may obtain a copy of the License at
#
#    http://www.apache.org/licenses/LICENSE-2.0
#
# Unless required by applicable law or agreed to in writing, software
# distributed under the License is distributed on an "AS IS" BASIS,
# WITHOUT WARRANTIES OR CONDITIONS OF ANY KIND, either express or
# implied.
# See the License for the specific language governing permissions and
# limitations under the License.

import setuptools

<<<<<<< HEAD
from openstack.common import setup
from openstack.common.messaging import drivers
from openstack.common.messaging.notify import notifier

requires = setup.parse_requirements()
depend_links = setup.parse_dependency_links()
package = 'openstack.common'

filters = [
    "AvailabilityZoneFilter = "
    "openstack.common.scheduler.filters."
    "availability_zone_filter:AvailabilityZoneFilter",
    "CapabilitiesFilter = "
    "openstack.common.scheduler.filters."
    "capabilities_filter:CapabilitiesFilter",
    "JsonFilter = "
    "openstack.common.scheduler.filters.json_filter:JsonFilter",
]

weights = [
    "FakeWeigher1 = tests.unit.fakes:FakeWeigher1",
    "FakeWeigher2 = tests.unit.fakes:FakeWeigher2",
]

setuptools.setup(
    name=package,
    version=setup.get_version(package, '2013.1'),
    description="Common components for Openstack",
    long_description="Common components for Openstack "
                     "including paster templates.",
    classifiers=[
        'Development Status :: 4 - Beta',
        'License :: OSI Approved :: Apache Software License',
        'Operating System :: POSIX :: Linux',
        'Programming Language :: Python :: 2.6',
        'Environment :: No Input/Output (Daemon)', ],
    keywords='openstack',
    author='OpenStack',
    author_email='openstack@lists.launchpad.net',
    url='http://www.openstack.org/',
    license='Apache Software License',
    packages=setuptools.find_packages(exclude=['ez_setup',
                                               'examples', 'tests']),
    include_package_data=True,
    cmdclass=setup.get_cmdclass(),
    zip_safe=True,
    install_requires=requires,
    dependency_links=depend_links,
    entry_points={
        drivers.NAMESPACE: drivers.TRANSPORT_DRIVERS,
        notifier.NAMESPACE: notifier.NOTIFIER_DRIVERS,
        "openstack.common.scheduler.filters": filters,
        "openstack.common.tests.fakes.weights": weights,
        "console_scripts": [
            'oslo-rootwrap = openstack.common.rootwrap.cmd:main',
            'oslo-rpc-zmq-receiver = openstack.common.rpc.zmq_receiver:main',
        ]
    },
    namespace_packages=['openstack'],
)
=======
setuptools.setup(
    setup_requires=['d2to1>=0.2.10,<0.3', 'pbr>=0.5,<0.6'],
    d2to1=True)
>>>>>>> 2d579dd3
<|MERGE_RESOLUTION|>--- conflicted
+++ resolved
@@ -16,69 +16,6 @@
 
 import setuptools
 
-<<<<<<< HEAD
-from openstack.common import setup
-from openstack.common.messaging import drivers
-from openstack.common.messaging.notify import notifier
-
-requires = setup.parse_requirements()
-depend_links = setup.parse_dependency_links()
-package = 'openstack.common'
-
-filters = [
-    "AvailabilityZoneFilter = "
-    "openstack.common.scheduler.filters."
-    "availability_zone_filter:AvailabilityZoneFilter",
-    "CapabilitiesFilter = "
-    "openstack.common.scheduler.filters."
-    "capabilities_filter:CapabilitiesFilter",
-    "JsonFilter = "
-    "openstack.common.scheduler.filters.json_filter:JsonFilter",
-]
-
-weights = [
-    "FakeWeigher1 = tests.unit.fakes:FakeWeigher1",
-    "FakeWeigher2 = tests.unit.fakes:FakeWeigher2",
-]
-
-setuptools.setup(
-    name=package,
-    version=setup.get_version(package, '2013.1'),
-    description="Common components for Openstack",
-    long_description="Common components for Openstack "
-                     "including paster templates.",
-    classifiers=[
-        'Development Status :: 4 - Beta',
-        'License :: OSI Approved :: Apache Software License',
-        'Operating System :: POSIX :: Linux',
-        'Programming Language :: Python :: 2.6',
-        'Environment :: No Input/Output (Daemon)', ],
-    keywords='openstack',
-    author='OpenStack',
-    author_email='openstack@lists.launchpad.net',
-    url='http://www.openstack.org/',
-    license='Apache Software License',
-    packages=setuptools.find_packages(exclude=['ez_setup',
-                                               'examples', 'tests']),
-    include_package_data=True,
-    cmdclass=setup.get_cmdclass(),
-    zip_safe=True,
-    install_requires=requires,
-    dependency_links=depend_links,
-    entry_points={
-        drivers.NAMESPACE: drivers.TRANSPORT_DRIVERS,
-        notifier.NAMESPACE: notifier.NOTIFIER_DRIVERS,
-        "openstack.common.scheduler.filters": filters,
-        "openstack.common.tests.fakes.weights": weights,
-        "console_scripts": [
-            'oslo-rootwrap = openstack.common.rootwrap.cmd:main',
-            'oslo-rpc-zmq-receiver = openstack.common.rpc.zmq_receiver:main',
-        ]
-    },
-    namespace_packages=['openstack'],
-)
-=======
 setuptools.setup(
     setup_requires=['d2to1>=0.2.10,<0.3', 'pbr>=0.5,<0.6'],
-    d2to1=True)
->>>>>>> 2d579dd3
+    d2to1=True)